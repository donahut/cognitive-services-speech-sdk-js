// Copyright (c) Microsoft Corporation. All rights reserved.
// Licensed under the MIT license.

import {
    connectivity,
    ISpeechConfigAudioDevice,
    type,
} from "../common.speech/Exports";
import {
    AudioSourceErrorEvent,
    AudioSourceEvent,
    AudioSourceInitializingEvent,
    AudioSourceOffEvent,
    AudioSourceReadyEvent,
    AudioStreamNodeAttachedEvent,
    AudioStreamNodeAttachingEvent,
    AudioStreamNodeDetachedEvent,
    AudioStreamNodeErrorEvent,
    ChunkedArrayBufferStream,
    createNoDashGuid,
    Deferred,
    Events,
    EventSource,
    IAudioSource,
    IAudioStreamNode,
    IStringDictionary,
    Stream,
} from "../common/Exports";
import { AudioStreamFormat, AudioStreamFormatImpl } from "../sdk/Audio/AudioStreamFormat";

export class FileAudioSource implements IAudioSource {

    private privAudioFormatPromise: Promise<AudioStreamFormatImpl>;

    private privStreams: IStringDictionary<Stream<ArrayBuffer>> = {};

    private privId: string;

    private privEvents: EventSource<AudioSourceEvent>;

    private privFile: File;

    public constructor(file: File, audioSourceId?: string) {
        this.privId = audioSourceId ? audioSourceId : createNoDashGuid();
        this.privEvents = new EventSource<AudioSourceEvent>();
        this.privFile = file;

        // Read the header.
        this.privAudioFormatPromise = this.readHeader();
    }

    public get format(): Promise<AudioStreamFormatImpl> {
        return this.privAudioFormatPromise;
    }

    public get blob(): Promise<Blob | Buffer> {
        return Promise.resolve(this.privFile);
    }

    public turnOn = (): Promise<void> => {
        if (typeof FileReader === "undefined") {
            const errorMsg = "Browser does not support FileReader.";
            this.onEvent(new AudioSourceErrorEvent(errorMsg, "")); // initialization error - no streamid at this point
            return Promise.reject(errorMsg);
        } else if (this.privFile.name.lastIndexOf(".wav") !== this.privFile.name.length - 4) {
            const errorMsg = this.privFile.name + " is not supported. Only WAVE files are allowed at the moment.";
            this.onEvent(new AudioSourceErrorEvent(errorMsg, ""));
            return Promise.reject(errorMsg);
        }

        this.onEvent(new AudioSourceInitializingEvent(this.privId)); // no stream id
        this.onEvent(new AudioSourceReadyEvent(this.privId));
        return;
    }

    public id = (): string => {
        return this.privId;
    }

    public attach = (audioNodeId: string): Promise<IAudioStreamNode> => {
        this.onEvent(new AudioStreamNodeAttachingEvent(this.privId, audioNodeId));

<<<<<<< HEAD
        return this.upload(audioNodeId).then<IAudioStreamNode>(
            (streamReader: StreamReader<ArrayBuffer>) => {
                this.onEvent(new AudioStreamNodeAttachedEvent(this.privId, audioNodeId));
                return {
                    detach: async () => {
                        await streamReader.close();
=======
        return this.upload(audioNodeId).onSuccessContinueWith<IAudioStreamNode>(
            (stream: Stream<ArrayBuffer>) => {
                this.onEvent(new AudioStreamNodeAttachedEvent(this.privId, audioNodeId));
                return {
                    detach: () => {
                        stream.readEnded();
>>>>>>> 2f3a3544
                        delete this.privStreams[audioNodeId];
                        this.onEvent(new AudioStreamNodeDetachedEvent(this.privId, audioNodeId));
                        return this.turnOff();
                    },
                    id: () => {
                        return audioNodeId;
                    },
                    read: () => {
                        return stream.read();
                    },
                };
            });
    }

    public detach = (audioNodeId: string): void => {
        if (audioNodeId && this.privStreams[audioNodeId]) {
            this.privStreams[audioNodeId].close();
            delete this.privStreams[audioNodeId];
            this.onEvent(new AudioStreamNodeDetachedEvent(this.privId, audioNodeId));
        }
    }

    public turnOff = (): Promise<void> => {
        for (const streamId in this.privStreams) {
            if (streamId) {
                const stream = this.privStreams[streamId];
                if (stream && !stream.isClosed) {
                    stream.close();
                }
            }
        }

        this.onEvent(new AudioSourceOffEvent(this.privId)); // no stream now
        return Promise.resolve();
    }

    public get events(): EventSource<AudioSourceEvent> {
        return this.privEvents;
    }

    public get deviceInfo(): Promise<ISpeechConfigAudioDevice> {
        return this.privAudioFormatPromise.then<ISpeechConfigAudioDevice>((result: AudioStreamFormatImpl) => {
            return Promise.resolve({
                bitspersample: result.bitsPerSample,
                channelcount: result.channels,
                connectivity: connectivity.Unknown,
                manufacturer: "Speech SDK",
                model: "File",
                samplerate: result.samplesPerSec,
                type: type.File,
            });
        });
    }

    private readHeader = (): Promise<AudioStreamFormatImpl> => {
        // Read the wave header.
        const header: Blob = this.privFile.slice(0, 44);
        const headerReader: FileReader = new FileReader();

        const headerResult: Deferred<AudioStreamFormatImpl> = new Deferred<AudioStreamFormatImpl>();

        const processHeader = (event: Event): void => {
            const header: ArrayBuffer = (event.target as FileReader).result as ArrayBuffer;

            const view: DataView = new DataView(header);

            // RIFF 4 bytes.
            const riff: string = String.fromCharCode(view.getUint8(0), view.getUint8(1), view.getUint8(2), view.getUint8(3));
            if ("RIFF" !== riff) {
                headerResult.reject("Invalid WAV header in file, RIFF was not found");
            }

            // length, 4 bytes
            // RIFF Type & fmt 8 bytes
            const type: string = String.fromCharCode(
                view.getUint8(8),
                view.getUint8(9),
                view.getUint8(10),
                view.getUint8(11),
                view.getUint8(12),
                view.getUint8(13),
                view.getUint8(14));
            if ("WAVEfmt" !== type) {
                headerResult.reject("Invalid WAV header in file, WAVEfmt was not found");
            }

            const channelCount: number = view.getUint16(22, true);
            const sampleRate: number = view.getUint32(24, true);
            const bitsPerSample: number = view.getUint16(34, true);

            headerResult.resolve(AudioStreamFormat.getWaveFormatPCM(sampleRate, bitsPerSample, channelCount) as AudioStreamFormatImpl);

        };

        headerReader.onload = processHeader;
        headerReader.readAsArrayBuffer(header);
        return headerResult.promise;
    }

<<<<<<< HEAD
    private async upload(audioNodeId: string): Promise<StreamReader<ArrayBuffer>> {
=======
    private upload = (audioNodeId: string): Promise<Stream<ArrayBuffer>> => {
        return this.turnOn()
            .onSuccessContinueWithPromise<Stream<ArrayBuffer>>((_: boolean) => {
                return this.privAudioFormatPromise.onSuccessContinueWith<Stream<ArrayBuffer>>((format: AudioStreamFormatImpl) => {
                    const fileStream: ChunkedArrayBufferStream = new ChunkedArrayBufferStream(3200);
>>>>>>> 2f3a3544

        await this.turnOn();

        const format: AudioStreamFormatImpl = await this.privAudioFormatPromise;
        const reader: FileReader = new FileReader();
        const stream = new ChunkedArrayBufferStream(format.avgBytesPerSec / 10, audioNodeId);

        this.privStreams[audioNodeId] = stream;

        const processFile = (event: Event): void => {
            if (stream.isClosed) {
                return; // output stream was closed (somebody called TurnOff). We're done here.
            }

            stream.writeStreamChunk({
                buffer: reader.result as ArrayBuffer,
                isEnd: false,
                timeReceived: Date.now(),
            });
            stream.close();
        };

        reader.onload = processFile;

        reader.onerror = (event: ProgressEvent) => {
            const errorMsg = `Error occurred while processing '${this.privFile.name}'. ${event}`;
            this.onEvent(new AudioStreamNodeErrorEvent(this.privId, audioNodeId, errorMsg));
            throw new Error(errorMsg);
        };

<<<<<<< HEAD
        const chunk = this.privFile.slice(44);
        reader.readAsArrayBuffer(chunk);
=======
                    return stream;
                });
            });
>>>>>>> 2f3a3544

        return stream.getReader();
    }

    private onEvent = (event: AudioSourceEvent): void => {
        this.privEvents.onEvent(event);
        Events.instance.onEvent(event);
    }
}<|MERGE_RESOLUTION|>--- conflicted
+++ resolved
@@ -23,6 +23,7 @@
     EventSource,
     IAudioSource,
     IAudioStreamNode,
+    IStreamChunk,
     IStringDictionary,
     Stream,
 } from "../common/Exports";
@@ -77,36 +78,26 @@
         return this.privId;
     }
 
-    public attach = (audioNodeId: string): Promise<IAudioStreamNode> => {
+    public async attach = (audioNodeId: string): Promise<IAudioStreamNode> => {
         this.onEvent(new AudioStreamNodeAttachingEvent(this.privId, audioNodeId));
 
-<<<<<<< HEAD
-        return this.upload(audioNodeId).then<IAudioStreamNode>(
-            (streamReader: StreamReader<ArrayBuffer>) => {
-                this.onEvent(new AudioStreamNodeAttachedEvent(this.privId, audioNodeId));
-                return {
-                    detach: async () => {
-                        await streamReader.close();
-=======
-        return this.upload(audioNodeId).onSuccessContinueWith<IAudioStreamNode>(
-            (stream: Stream<ArrayBuffer>) => {
-                this.onEvent(new AudioStreamNodeAttachedEvent(this.privId, audioNodeId));
-                return {
-                    detach: () => {
-                        stream.readEnded();
->>>>>>> 2f3a3544
-                        delete this.privStreams[audioNodeId];
-                        this.onEvent(new AudioStreamNodeDetachedEvent(this.privId, audioNodeId));
-                        return this.turnOff();
-                    },
-                    id: () => {
-                        return audioNodeId;
-                    },
-                    read: () => {
-                        return stream.read();
-                    },
-                };
-            });
+        const stream: Stream<ArrayBuffer> = await this.upload(audioNodeId);
+
+        this.onEvent(new AudioStreamNodeAttachedEvent(this.privId, audioNodeId));
+        return Promise.resolve({
+            detach: async (): Promise<void> => {
+                stream.readEnded();
+                delete this.privStreams[audioNodeId];
+                this.onEvent(new AudioStreamNodeDetachedEvent(this.privId, audioNodeId));
+                await this.turnOff();
+            },
+            id: () => {
+                return audioNodeId;
+            },
+            read: (): Promise<IStreamChunk<ArrayBuffer>> => {
+                return stream.read();
+            },
+        });
     }
 
     public detach = (audioNodeId: string): void => {
@@ -194,16 +185,8 @@
         return headerResult.promise;
     }
 
-<<<<<<< HEAD
-    private async upload(audioNodeId: string): Promise<StreamReader<ArrayBuffer>> {
-=======
-    private upload = (audioNodeId: string): Promise<Stream<ArrayBuffer>> => {
-        return this.turnOn()
-            .onSuccessContinueWithPromise<Stream<ArrayBuffer>>((_: boolean) => {
-                return this.privAudioFormatPromise.onSuccessContinueWith<Stream<ArrayBuffer>>((format: AudioStreamFormatImpl) => {
-                    const fileStream: ChunkedArrayBufferStream = new ChunkedArrayBufferStream(3200);
->>>>>>> 2f3a3544
-
+
+    private async upload(audioNodeId: string): Promise<Stream<ArrayBuffer>> {
         await this.turnOn();
 
         const format: AudioStreamFormatImpl = await this.privAudioFormatPromise;
@@ -233,18 +216,9 @@
             throw new Error(errorMsg);
         };
 
-<<<<<<< HEAD
-        const chunk = this.privFile.slice(44);
-        reader.readAsArrayBuffer(chunk);
-=======
-                    return stream;
-                });
-            });
->>>>>>> 2f3a3544
-
-        return stream.getReader();
-    }
-
+        return stream;
+    }
+    
     private onEvent = (event: AudioSourceEvent): void => {
         this.privEvents.onEvent(event);
         Events.instance.onEvent(event);
