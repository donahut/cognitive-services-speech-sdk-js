--- conflicted
+++ resolved
@@ -66,14 +66,8 @@
 
     public constructor(
         private readonly privRecorder: IRecorder,
-<<<<<<< HEAD
-        audioSourceId?: string,
-        private readonly deviceId?: string) {
-=======
-        outputChunkSize: number,
         private readonly deviceId?: string,
         audioSourceId?: string ) {
->>>>>>> 7daf7ee0
 
         this.privOutputChunkSize = MicAudioSource.AUDIOFORMAT.avgBytesPerSec / 10;
         this.privId = audioSourceId ? audioSourceId : createNoDashGuid();
