--- conflicted
+++ resolved
@@ -19,25 +19,16 @@
     createNoDashGuid,
     IAudioDestination,
     IStringDictionary,
-<<<<<<< HEAD
     marshalProimseToCallbacks,
-=======
-    Promise,
-    PromiseHelper,
->>>>>>> b18a2878
     Queue
 } from "../common/Exports";
 import { AudioOutputConfigImpl } from "./Audio/AudioConfig";
 import { AudioFileWriter } from "./Audio/AudioFileWriter";
 import { AudioOutputFormatImpl } from "./Audio/AudioOutputFormat";
-<<<<<<< HEAD
-import { PullAudioOutputStreamImpl, PushAudioOutputStreamImpl } from "./Audio/AudioOutputStream";
-=======
 import {
     PullAudioOutputStreamImpl,
     PushAudioOutputStreamImpl
 } from "./Audio/AudioOutputStream";
->>>>>>> b18a2878
 import { Contracts } from "./Contracts";
 import {
     AudioConfig,
@@ -176,10 +167,6 @@
         this.implCommonSynthesizeSetup();
     }
 
-<<<<<<< HEAD
-    public static buildSsml(text: string, properties: PropertyCollection): string {
-        const languageToDefaultVoice: IStringDictionary<string> = {
-=======
     /**
      * SpeechSynthesizer constructor.
      * @constructor
@@ -195,7 +182,6 @@
 
     public buildSsml(text: string): string {
         const languageToDefaultVoice: IStringDictionary<string>  = {
->>>>>>> b18a2878
             ["ar-EG"]: "Microsoft Server Speech Text to Speech Voice (ar-EG, Hoda)",
             ["ar-SA"]: "Microsoft Server Speech Text to Speech Voice (ar-SA, Naayf)",
             ["bg-BG"]: "Microsoft Server Speech Text to Speech Voice (bg-BG, Ivan)",
